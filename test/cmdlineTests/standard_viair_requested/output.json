{"contracts":{"A":{"C":{"evm":{"bytecode":{"generatedSources":[],"object":"<BYTECODE REMOVED>"},"deployedBytecode":{"object":""}},"ir":"/*******************************************************
 *                       WARNING                       *
 *  Solidity to Yul compilation is still EXPERIMENTAL  *
 *       It can result in LOSS OF FUNDS or worse       *
 *                !USE AT YOUR OWN RISK!               *
 *******************************************************/


object \"C_3\" {
    code {
        mstore(64, 128)
        if callvalue() { revert(0, 0) }

        constructor_C_3()

        codecopy(0, dataoffset(\"C_3_deployed\"), datasize(\"C_3_deployed\"))

        return(0, datasize(\"C_3_deployed\"))

        function constructor_C_3() {

        }

    }
    object \"C_3_deployed\" {
        code {
            mstore(64, 128)

            if iszero(lt(calldatasize(), 4))
            {
                let selector := shift_right_224_unsigned(calldataload(0))
                switch selector

                default {}
            }
            if iszero(calldatasize()) {  }
            revert(0, 0)

            function shift_right_224_unsigned(value) -> newValue {
                newValue :=

                shr(224, value)

            }

        }

    }

}

"},"D":{"evm":{"bytecode":{"generatedSources":[],"object":"<BYTECODE REMOVED>"},"deployedBytecode":{"object":""}},"ir":"/*******************************************************
 *                       WARNING                       *
 *  Solidity to Yul compilation is still EXPERIMENTAL  *
 *       It can result in LOSS OF FUNDS or worse       *
 *                !USE AT YOUR OWN RISK!               *
 *******************************************************/


<<<<<<< HEAD
object \"D_12\" {
=======
object \"D_14\" {
>>>>>>> 7d5865c3
    code {
        mstore(64, 128)
        if callvalue() { revert(0, 0) }

<<<<<<< HEAD
        constructor_D_12()

        codecopy(0, dataoffset(\"D_12_deployed\"), datasize(\"D_12_deployed\"))

        return(0, datasize(\"D_12_deployed\"))

        function constructor_D_12() {

        }

    }
    object \"D_12_deployed\" {
=======
        constructor_D_14()

        codecopy(0, dataoffset(\"D_14_deployed\"), datasize(\"D_14_deployed\"))

        return(0, datasize(\"D_14_deployed\"))

        function constructor_D_14() {

        }

    }
    object \"D_14_deployed\" {
>>>>>>> 7d5865c3
        code {
            mstore(64, 128)

            if iszero(lt(calldatasize(), 4))
            {
                let selector := shift_right_224_unsigned(calldataload(0))
                switch selector

                case 0x26121ff0
                {
                    // f()
                    if callvalue() { revert(0, 0) }
                    abi_decode_tuple_(4, calldatasize())
<<<<<<< HEAD
                    fun_f_11()
=======
                    fun_f_13()
>>>>>>> 7d5865c3
                    let memPos := allocateMemory(0)
                    let memEnd := abi_encode_tuple__to__fromStack(memPos  )
                    return(memPos, sub(memEnd, memPos))
                }

                default {}
            }
            if iszero(calldatasize()) {  }
            revert(0, 0)

            function abi_decode_tuple_(headStart, dataEnd)   {
                if slt(sub(dataEnd, headStart), 0) { revert(0, 0) }

            }

            function abi_encode_tuple__to__fromStack(headStart ) -> tail {
                tail := add(headStart, 0)

            }

            function allocateMemory(size) -> memPtr {
                memPtr := mload(64)
                let newFreePtr := add(memPtr, size)
                // protect against overflow
                if or(gt(newFreePtr, 0xffffffffffffffff), lt(newFreePtr, memPtr)) { panic_error_0x41() }
                mstore(64, newFreePtr)
            }

            function allocateTemporaryMemory() -> memPtr {
                memPtr := mload(64)
            }

<<<<<<< HEAD
            function fun_f_11() {

                let _1 := allocateTemporaryMemory()
                let _2 := add(_1, datasize(\"C_2\"))
                if or(gt(_2, 0xffffffffffffffff), lt(_2, _1)) { panic_error_0x41() }
                datacopy(_1, dataoffset(\"C_2\"), datasize(\"C_2\"))
                _2 := abi_encode_tuple__to__fromStack(_2)

                let expr_8_address := create(0, _1, sub(_2, _1))

                if iszero(expr_8_address) { revert_forward_1() }

                releaseTemporaryMemory()
=======
            function fun_f_13() {

                let _1 := allocateTemporaryMemory()
                let _2 := add(_1, datasize(\"C_3\"))
                if or(gt(_2, 0xffffffffffffffff), lt(_2, _1)) { panic_error() }
                datacopy(_1, dataoffset(\"C_3\"), datasize(\"C_3\"))
                _2 := abi_encode_tuple__to__fromStack(_2)

                let expr_10_address := create(0, _1, sub(_2, _1))

                if iszero(expr_10_address) { revert_forward_1() }

                releaseTemporaryMemory()
                let vloc_c_7_address := expr_10_address
>>>>>>> 7d5865c3

            }

            function panic_error_0x41() {
                mstore(0, 35408467139433450592217433187231851964531694900788300625387963629091585785856)
                mstore(4, 0x41)
                revert(0, 0x24)
            }

            function releaseTemporaryMemory() {
            }

            function revert_forward_1() {
                returndatacopy(0, 0, returndatasize())
                revert(0, returndatasize())
            }

            function shift_right_224_unsigned(value) -> newValue {
                newValue :=

                shr(224, value)

            }

        }
        /*******************************************************
        *                       WARNING                       *
        *  Solidity to Yul compilation is still EXPERIMENTAL  *
        *       It can result in LOSS OF FUNDS or worse       *
        *                !USE AT YOUR OWN RISK!               *
        *******************************************************/

        object \"C_3\" {
            code {
                mstore(64, 128)
                if callvalue() { revert(0, 0) }

                constructor_C_3()

                codecopy(0, dataoffset(\"C_3_deployed\"), datasize(\"C_3_deployed\"))

                return(0, datasize(\"C_3_deployed\"))

                function constructor_C_3() {

                }

            }
            object \"C_3_deployed\" {
                code {
                    mstore(64, 128)

                    if iszero(lt(calldatasize(), 4))
                    {
                        let selector := shift_right_224_unsigned(calldataload(0))
                        switch selector

                        default {}
                    }
                    if iszero(calldatasize()) {  }
                    revert(0, 0)

                    function shift_right_224_unsigned(value) -> newValue {
                        newValue :=

                        shr(224, value)

                    }

                }

            }

        }

    }

}

<<<<<<< HEAD
"}}},"sources":{"A":{"id":0}}}
=======
"}}},"errors":[{"component":"general","errorCode":"2072","formattedMessage":"A:2:93: Warning: Unused local variable.
pragma solidity >=0.0; pragma abicoder v2; contract C {} contract D { function f() public { C c = new C(); } }
                                                                                            ^-^
","message":"Unused local variable.","severity":"warning","sourceLocation":{"end":131,"file":"A","start":128},"type":"Warning"}],"sources":{"A":{"id":0}}}
>>>>>>> 7d5865c3
<|MERGE_RESOLUTION|>--- conflicted
+++ resolved
@@ -57,42 +57,23 @@
  *******************************************************/
 
 
-<<<<<<< HEAD
-object \"D_12\" {
-=======
-object \"D_14\" {
->>>>>>> 7d5865c3
+object \"D_16\" {
     code {
         mstore(64, 128)
         if callvalue() { revert(0, 0) }
 
-<<<<<<< HEAD
-        constructor_D_12()
-
-        codecopy(0, dataoffset(\"D_12_deployed\"), datasize(\"D_12_deployed\"))
-
-        return(0, datasize(\"D_12_deployed\"))
-
-        function constructor_D_12() {
-
-        }
-
-    }
-    object \"D_12_deployed\" {
-=======
-        constructor_D_14()
-
-        codecopy(0, dataoffset(\"D_14_deployed\"), datasize(\"D_14_deployed\"))
-
-        return(0, datasize(\"D_14_deployed\"))
-
-        function constructor_D_14() {
-
-        }
-
-    }
-    object \"D_14_deployed\" {
->>>>>>> 7d5865c3
+        constructor_D_16()
+
+        codecopy(0, dataoffset(\"D_16_deployed\"), datasize(\"D_16_deployed\"))
+
+        return(0, datasize(\"D_16_deployed\"))
+
+        function constructor_D_16() {
+
+        }
+
+    }
+    object \"D_16_deployed\" {
         code {
             mstore(64, 128)
 
@@ -106,11 +87,7 @@
                     // f()
                     if callvalue() { revert(0, 0) }
                     abi_decode_tuple_(4, calldatasize())
-<<<<<<< HEAD
-                    fun_f_11()
-=======
-                    fun_f_13()
->>>>>>> 7d5865c3
+                    fun_f_15()
                     let memPos := allocateMemory(0)
                     let memEnd := abi_encode_tuple__to__fromStack(memPos  )
                     return(memPos, sub(memEnd, memPos))
@@ -143,36 +120,20 @@
                 memPtr := mload(64)
             }
 
-<<<<<<< HEAD
-            function fun_f_11() {
-
-                let _1 := allocateTemporaryMemory()
-                let _2 := add(_1, datasize(\"C_2\"))
-                if or(gt(_2, 0xffffffffffffffff), lt(_2, _1)) { panic_error_0x41() }
-                datacopy(_1, dataoffset(\"C_2\"), datasize(\"C_2\"))
-                _2 := abi_encode_tuple__to__fromStack(_2)
-
-                let expr_8_address := create(0, _1, sub(_2, _1))
-
-                if iszero(expr_8_address) { revert_forward_1() }
-
-                releaseTemporaryMemory()
-=======
-            function fun_f_13() {
+            function fun_f_15() {
 
                 let _1 := allocateTemporaryMemory()
                 let _2 := add(_1, datasize(\"C_3\"))
-                if or(gt(_2, 0xffffffffffffffff), lt(_2, _1)) { panic_error() }
+                if or(gt(_2, 0xffffffffffffffff), lt(_2, _1)) { panic_error_0x41() }
                 datacopy(_1, dataoffset(\"C_3\"), datasize(\"C_3\"))
                 _2 := abi_encode_tuple__to__fromStack(_2)
 
-                let expr_10_address := create(0, _1, sub(_2, _1))
-
-                if iszero(expr_10_address) { revert_forward_1() }
+                let expr_12_address := create(0, _1, sub(_2, _1))
+
+                if iszero(expr_12_address) { revert_forward_1() }
 
                 releaseTemporaryMemory()
-                let vloc_c_7_address := expr_10_address
->>>>>>> 7d5865c3
+                let vloc_c_8_address := expr_12_address
 
             }
 
@@ -252,11 +213,10 @@
 
 }
 
-<<<<<<< HEAD
-"}}},"sources":{"A":{"id":0}}}
-=======
-"}}},"errors":[{"component":"general","errorCode":"2072","formattedMessage":"A:2:93: Warning: Unused local variable.
-pragma solidity >=0.0; pragma abicoder v2; contract C {} contract D { function f() public { C c = new C(); } }
-                                                                                            ^-^
-","message":"Unused local variable.","severity":"warning","sourceLocation":{"end":131,"file":"A","start":128},"type":"Warning"}],"sources":{"A":{"id":0}}}
->>>>>>> 7d5865c3
+"}}},"errors":[{"component":"general","errorCode":"2072","formattedMessage":"Warning: Unused local variable.
+ --> A:2:93:
+  |
+2 | pragma solidity >=0.0; pragma abicoder v2; contract C {} contract D { function f() public { C c = new C(); } }
+  |                                                                                             ^^^
+
+","message":"Unused local variable.","severity":"warning","sourceLocation":{"end":131,"file":"A","start":128},"type":"Warning"}],"sources":{"A":{"id":0}}}
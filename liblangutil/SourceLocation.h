--- conflicted
+++ resolved
@@ -72,18 +72,11 @@
 
 	bool hasText() const
 	{
-<<<<<<< HEAD
-		return source
-			&& 0 <= start
-			&& start <= end
-			&& end <= int(source->source().length());
-=======
 		return
 			source &&
 			0 <= start &&
 			start <= end &&
 			end <= int(source->source().length());
->>>>>>> e5e39066
 	}
 
 	std::string text() const

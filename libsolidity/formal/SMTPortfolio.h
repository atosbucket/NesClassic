--- conflicted
+++ resolved
@@ -44,11 +44,8 @@
 public:
 	SMTPortfolio(
 		std::map<h256, std::string> const& _smtlib2Responses,
-<<<<<<< HEAD
-		ReadCallback::Callback const& _smtCallback
-=======
+		ReadCallback::Callback const& _smtCallback,
 		SMTSolverChoice _enabledSolvers
->>>>>>> 000ee1f8
 	);
 
 	void reset() override;

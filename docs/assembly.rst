.. _inline-assembly:

###############
Inline Assembly
###############

.. index:: ! assembly, ! asm, ! evmasm


You can interleave Solidity statements with inline assembly in a language close
to the one of the Ethereum virtual machine. This gives you more fine-grained control,
which is especially useful when you are enhancing the language by writing libraries.

The language used for inline assembly in Solidity is called :ref:`Yul <yul>`
and it is documented in its own section. This section will only cover
how the inline assembly code can interface with the surrounding Solidity code.


.. warning::
    Inline assembly is a way to access the Ethereum Virtual Machine
    at a low level. This bypasses several important safety
    features and checks of Solidity. You should only use it for
    tasks that need it, and only if you are confident with using it.


An inline assembly block is marked by ``assembly { ... }``, where the code inside
the curly braces is code in the :ref:`Yul <yul>` language.

The inline assembly code can access local Solidity variables as explained below.

Different inline assembly blocks share no namespace, i.e. it is not possible
to call a Yul function or access a Yul variable defined in a different inline assembly block.

Example
-------

The following example provides library code to access the code of another contract and
load it into a ``bytes`` variable. This is not possible with "plain Solidity" and the
idea is that reusable assembly libraries can enhance the Solidity language
without a compiler change.

.. code::

<<<<<<< HEAD
    pragma solidity >=0.4.16 <0.8.0;
=======
    // SPDX-License-Identifier: GPL-3.0
    pragma solidity >=0.4.16 <0.7.0;
>>>>>>> 88c36665

    library GetCode {
        function at(address _addr) public view returns (bytes memory o_code) {
            assembly {
                // retrieve the size of the code, this needs assembly
                let size := extcodesize(_addr)
                // allocate output byte array - this could also be done without assembly
                // by using o_code = new bytes(size)
                o_code := mload(0x40)
                // new "memory end" including padding
                mstore(0x40, add(o_code, and(add(add(size, 0x20), 0x1f), not(0x1f))))
                // store length in memory
                mstore(o_code, size)
                // actually retrieve the code, this needs assembly
                extcodecopy(_addr, add(o_code, 0x20), 0, size)
            }
        }
    }

Inline assembly is also beneficial in cases where the optimizer fails to produce
efficient code, for example:

.. code::

<<<<<<< HEAD
    pragma solidity >=0.4.16 <0.8.0;
=======
    // SPDX-License-Identifier: GPL-3.0
    pragma solidity >=0.4.16 <0.7.0;
>>>>>>> 88c36665


    library VectorSum {
        // This function is less efficient because the optimizer currently fails to
        // remove the bounds checks in array access.
        function sumSolidity(uint[] memory _data) public pure returns (uint sum) {
            for (uint i = 0; i < _data.length; ++i)
                sum += _data[i];
        }

        // We know that we only access the array in bounds, so we can avoid the check.
        // 0x20 needs to be added to an array because the first slot contains the
        // array length.
        function sumAsm(uint[] memory _data) public pure returns (uint sum) {
            for (uint i = 0; i < _data.length; ++i) {
                assembly {
                    sum := add(sum, mload(add(add(_data, 0x20), mul(i, 0x20))))
                }
            }
        }

        // Same as above, but accomplish the entire code within inline assembly.
        function sumPureAsm(uint[] memory _data) public pure returns (uint sum) {
            assembly {
                // Load the length (first 32 bytes)
                let len := mload(_data)

                // Skip over the length field.
                //
                // Keep temporary variable so it can be incremented in place.
                //
                // NOTE: incrementing _data would result in an unusable
                //       _data variable after this assembly block
                let data := add(_data, 0x20)

                // Iterate until the bound is not met.
                for
                    { let end := add(data, mul(len, 0x20)) }
                    lt(data, end)
                    { data := add(data, 0x20) }
                {
                    sum := add(sum, mload(data))
                }
            }
        }
    }



Access to External Variables, Functions and Libraries
-----------------------------------------------------

You can access Solidity variables and other identifiers by using their name.

Local variables of value type are directly usable in inline assembly.

Local variables that refer to memory or calldata evaluate to the
address of the variable in memory, resp. calldata, not the value itself.

For local storage variables or state variables, a single Yul identifier
is not sufficient, since they do not necessarily occupy a single full storage slot.
Therefore, their "address" is composed of a slot and a byte-offset
inside that slot. To retrieve the slot pointed to by the variable ``x``, you
use ``x_slot``, and to retrieve the byte-offset you use ``x_offset``.

Local Solidity variables are available for assignments, for example:

.. code::

<<<<<<< HEAD
    pragma solidity >=0.4.16 <0.8.0;
=======
    // SPDX-License-Identifier: GPL-3.0
    pragma solidity >=0.4.16 <0.7.0;
>>>>>>> 88c36665

    contract C {
        uint b;
        function f(uint x) public view returns (uint r) {
            assembly {
                // We ignore the storage slot offset, we know it is zero
                // in this special case.
                r := mul(x, sload(b_slot))
            }
        }
    }

.. warning::
    If you access variables of a type that spans less than 256 bits
    (for example ``uint64``, ``address``, ``bytes16`` or ``byte``),
    you cannot make any assumptions about bits not part of the
    encoding of the type. Especially, do not assume them to be zero.
    To be safe, always clear the data properly before you use it
    in a context where this is important:
    ``uint32 x = f(); assembly { x := and(x, 0xffffffff) /* now use x */ }``
    To clean signed types, you can use the ``signextend`` opcode:
    ``assembly { signextend(<num_bytes_of_x_minus_one>, x) }``


Since Solidity 0.6.0 the name of a inline assembly variable may not end in ``_offset`` or ``_slot``
and it may not shadow any declaration visible in the scope of the inline assembly block
(including variable, contract and function declarations). Similarly, if the name of a declared
variable contains a dot ``.``, the prefix up to the ``.`` may not conflict with any
declaration visible in the scope of the inline assembly block.


Assignments are possible to assembly-local variables and to function-local
variables. Take care that when you assign to variables that point to
memory or storage, you will only change the pointer and not the data.

You can assign to the ``_slot`` part of a local storage variable pointer.
For these (structs, arrays or mappings), the ``_offset`` part is always zero.
It is not possible to assign to the ``_slot`` or ``_offset`` part of a state variable,
though.



Things to Avoid
---------------

Inline assembly might have a quite high-level look, but it actually is extremely
low-level. Function calls, loops, ifs and switches are converted by simple
rewriting rules and after that, the only thing the assembler does for you is re-arranging
functional-style opcodes, counting stack height for
variable access and removing stack slots for assembly-local variables when the end
of their block is reached.

Conventions in Solidity
-----------------------

In contrast to EVM assembly, Solidity has types which are narrower than 256 bits,
e.g. ``uint24``. For efficiency, most arithmetic operations ignore the fact that
types can be shorter than 256
bits, and the higher-order bits are cleaned when necessary,
i.e., shortly before they are written to memory or before comparisons are performed.
This means that if you access such a variable
from within inline assembly, you might have to manually clean the higher-order bits
first.

Solidity manages memory in the following way. There is a "free memory pointer"
at position ``0x40`` in memory. If you want to allocate memory, use the memory
starting from where this pointer points at and update it.
There is no guarantee that the memory has not been used before and thus
you cannot assume that its contents are zero bytes.
There is no built-in mechanism to release or free allocated memory.
Here is an assembly snippet you can use for allocating memory that follows the process outlined above::

    function allocate(length) -> pos {
      pos := mload(0x40)
      mstore(0x40, add(pos, length))
    }

The first 64 bytes of memory can be used as "scratch space" for short-term
allocation. The 32 bytes after the free memory pointer (i.e., starting at ``0x60``)
are meant to be zero permanently and is used as the initial value for
empty dynamic memory arrays.
This means that the allocatable memory starts at ``0x80``, which is the initial value
of the free memory pointer.

Elements in memory arrays in Solidity always occupy multiples of 32 bytes (this is
even true for ``byte[]``, but not for ``bytes`` and ``string``). Multi-dimensional memory
arrays are pointers to memory arrays. The length of a dynamic array is stored at the
first slot of the array and followed by the array elements.

.. warning::
    Statically-sized memory arrays do not have a length field, but it might be added later
    to allow better convertibility between statically- and dynamically-sized arrays, so
    do not rely on this.<|MERGE_RESOLUTION|>--- conflicted
+++ resolved
@@ -41,12 +41,8 @@
 
 .. code::
 
-<<<<<<< HEAD
+    // SPDX-License-Identifier: GPL-3.0
     pragma solidity >=0.4.16 <0.8.0;
-=======
-    // SPDX-License-Identifier: GPL-3.0
-    pragma solidity >=0.4.16 <0.7.0;
->>>>>>> 88c36665
 
     library GetCode {
         function at(address _addr) public view returns (bytes memory o_code) {
@@ -71,12 +67,8 @@
 
 .. code::
 
-<<<<<<< HEAD
+    // SPDX-License-Identifier: GPL-3.0
     pragma solidity >=0.4.16 <0.8.0;
-=======
-    // SPDX-License-Identifier: GPL-3.0
-    pragma solidity >=0.4.16 <0.7.0;
->>>>>>> 88c36665
 
 
     library VectorSum {
@@ -146,12 +138,8 @@
 
 .. code::
 
-<<<<<<< HEAD
+    // SPDX-License-Identifier: GPL-3.0
     pragma solidity >=0.4.16 <0.8.0;
-=======
-    // SPDX-License-Identifier: GPL-3.0
-    pragma solidity >=0.4.16 <0.7.0;
->>>>>>> 88c36665
 
     contract C {
         uint b;
